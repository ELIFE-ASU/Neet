"""
.. currentmodule:: neet.boolean

.. testsetup:: sensitivity

    from neet.boolean.examples import c_elegans, s_pombe
"""
import copy
import numpy as np
import numpy.linalg as linalg
import math
import itertools as itt
import matplotlib.pyplot as plt

"""
.. import matplotlib.pyplot as plt
"""


class SensitivityMixin(object):
    """
    SensitivityMixin provides methods for sensitivity analysis. That is,
    methods to quantify the degree to which perturbations of a network's state
    propagate and spread. As part of this, we also provide methods for
    identifying "canalizing edges": edges for which a state of the source node
    uniquely determines the state of the target regardless of other sources.

    .. autosummary::
        :nosignatures:

        sensitivity
        average_sensitivity
        lambdaQ
        difference_matrix
        average_difference_matrix
        is_canalizing
        canalizing_edges
        canalizing_nodes

    The :class:`neet.boolean.BooleanNetwork` class derives from
    SensitivityMixin to provide sensitivity analysis to all of Neet's Boolean
    network models.
    """

    def sensitivity(self, state, transitions=None, timesteps=1):
        """
        Compute the Boolean sensitivity at a given network state.

        The sensitivity of a Boolean function :math:`f` on state vector
        :math:`x` is the number of Hamming neighbors of :math:`x` on which the
        function value is different than on :math:`x`, as defined in
        [Shmulevich2004]_.

        This method calculates the average sensitivity over all :math:`N`
        boolean functions, where :math:`N` is the number of nodes in the
        network.

        .. rubric:: Examples

        .. doctest:: sensitivity

            >>> s_pombe.sensitivity([0, 0, 0, 0, 0, 1, 1, 0, 0])
            1.0
            >>> s_pombe.sensitivity([0, 1, 1, 0, 1, 0, 0, 1, 0])
            0.4444444444444444
            >>> c_elegans.sensitivity([0, 0, 0, 0, 0, 0, 0, 0])
            1.75
            >>> c_elegans.sensitivity([1, 1, 1, 1, 1, 1, 1, 1])
            1.25

        Optionally, the user can provide a pre-computed array of state
        transitions to improve performance when this function is repeatedly
        called.

        .. doctest:: sensitivity

            >>> trans = list(map(s_pombe.decode, s_pombe.transitions))
            >>> s_pombe.sensitivity([0, 0, 0, 0, 0, 1, 1, 0, 0], transitions=trans)
            1.0
            >>> s_pombe.sensitivity([0, 1, 1, 0, 1, 0, 0, 1, 0], transitions=trans)
            0.4444444444444444

        :param state: a single network state
        :type state: list, numpy.ndarray
        :param transitions: precomputed state transitions (*optional*)
        :type transitions: list, numpy.ndarray, None
        :return: the sensitivity at the provided state

        .. seealso:: :func:`average_sensitivity`
        """
        encoder = self._unsafe_encode
        distance = self.distance
        neighbors = self.hamming_neighbors(state)
<<<<<<< HEAD
        #neighbors_copy = [neighbor.copy() for neighbor in neighbors]
        for t in range(timesteps):
            nextState = self._unsafe_update(state)
=======


        nextState = self.update(state)
>>>>>>> a6d303ac

        # count sum of differences found in neighbors of the original
        s = 0.

        for neighbor in neighbors:
            for t in range(timesteps):
                if transitions is not None:
                    newState = transitions[encoder(neighbor)]
                else:
                    newState = self._unsafe_update(neighbor)
            s += distance(newState, nextState)

        return s / self.size

    def difference_matrix(self, state, transitions=None):
        """
        Compute the difference matrix at a given state.

        For a network with :math:`N` nodes, with Boolean functions :math:`f_i`,
        the difference matrix is a :math:`N \\times N` matrix

        .. math::

            A_{ij} = f_i(x) \\oplus f_i(x \\oplus e_j)

        where :math:`e_j` is the network state with the :math:`j`-th node in
        the :math:`1` state while all others are :math:`0`. In other words, the
        element :math:`A_{ij}` signifies whether or not flipping the
        :math:`j`-th node's state changes the subsequent state of the
        :math:`i`-th node.

        .. rubric:: Examples

        .. doctest:: sensitivity

            >>> s_pombe.difference_matrix([0, 0, 0, 0, 0, 0, 0, 0, 0])
            array([[0., 0., 0., 0., 0., 0., 0., 0., 0.],
                   [0., 0., 1., 1., 1., 0., 0., 0., 0.],
                   [0., 0., 1., 0., 0., 0., 0., 0., 1.],
                   [0., 0., 0., 1., 0., 0., 0., 0., 1.],
                   [0., 0., 0., 0., 0., 1., 0., 0., 0.],
                   [0., 0., 0., 0., 0., 0., 0., 1., 0.],
                   [0., 0., 0., 0., 0., 0., 1., 0., 1.],
                   [0., 1., 0., 0., 0., 0., 0., 1., 0.],
                   [0., 0., 0., 0., 1., 0., 0., 0., 0.]])
            >>> c_elegans.difference_matrix([0, 0, 0, 0, 0, 0, 0, 0])
            array([[1., 0., 0., 0., 0., 0., 0., 1.],
                   [0., 0., 1., 1., 0., 0., 0., 0.],
                   [0., 0., 1., 0., 1., 0., 0., 0.],
                   [0., 0., 1., 0., 0., 0., 0., 0.],
                   [0., 0., 0., 0., 1., 1., 0., 1.],
                   [0., 0., 0., 0., 0., 1., 1., 0.],
                   [1., 0., 0., 0., 0., 0., 0., 0.],
                   [0., 0., 0., 0., 0., 0., 0., 1.]])

        :param state: the starting state
        :type state: list, numpy.ndarray
        :param transitions: precomputed state transitions (*optional*)
        :type transitions: list, numpy.ndarray, None
        :return: the difference matrix

        .. seealso:: :func:`average_difference_matrix`
        """
        # set up empty matrix
        N = len(state)
        Q = np.empty((N, N))

        # list Hamming neighbors (in order!)
        encoder = self._unsafe_encode
        neighbors = self.hamming_neighbors(state)

        nextState = self.update(state)

        # count differences found in neighbors of the original
        for j, neighbor in enumerate(neighbors):
            if transitions is not None:
                newState = transitions[encoder(neighbor)]
            else:
                newState = self._unsafe_update(neighbor)
            Q[:, j] = [(nextState[i] + newState[i]) % 2 for i in range(N)]

        return Q

    def average_difference_matrix(self, states=None, weights=None, calc_trans=True):
        """

        Compute the difference matrix, averaged over some states.

        .. rubric:: Examples

        .. doctest:: sensitivity

            >>> s_pombe.average_difference_matrix()
            array([[0.    , 0.    , 0.    , 0.    , 0.    , 0.    , 0.    , 0.    ,
                    0.    ],
                   [0.    , 0.    , 0.25  , 0.25  , 0.25  , 0.    , 0.    , 0.    ,
                    0.    ],
                   [0.25  , 0.25  , 0.25  , 0.    , 0.    , 0.25  , 0.    , 0.    ,
                    0.25  ],
                   [0.25  , 0.25  , 0.    , 0.25  , 0.    , 0.25  , 0.    , 0.    ,
                    0.25  ],
                   [0.    , 0.    , 0.    , 0.    , 0.    , 1.    , 0.    , 0.    ,
                    0.    ],
                   [0.    , 0.    , 0.0625, 0.0625, 0.0625, 0.    , 0.0625, 0.0625,
                    0.    ],
                   [0.    , 0.5   , 0.    , 0.    , 0.    , 0.    , 0.5   , 0.    ,
                    0.5   ],
                   [0.    , 0.5   , 0.    , 0.    , 0.    , 0.    , 0.    , 0.5   ,
                    0.5   ],
                   [0.    , 0.    , 0.    , 0.    , 1.    , 0.    , 0.    , 0.    ,
                    0.    ]])
            >>> c_elegans.average_difference_matrix()
            array([[0.25  , 0.25  , 0.    , 0.    , 0.    , 0.25  , 0.25  , 0.25  ],
                   [0.    , 0.    , 0.5   , 0.5   , 0.    , 0.    , 0.    , 0.    ],
                   [0.5   , 0.    , 0.5   , 0.    , 0.5   , 0.    , 0.    , 0.    ],
                   [0.    , 0.    , 1.    , 0.    , 0.    , 0.    , 0.    , 0.    ],
                   [0.    , 0.3125, 0.3125, 0.3125, 0.3125, 0.3125, 0.    , 0.3125],
                   [0.5   , 0.    , 0.    , 0.    , 0.    , 0.5   , 0.5   , 0.    ],
                   [1.    , 0.    , 0.    , 0.    , 0.    , 0.    , 0.    , 0.    ],
                   [0.    , 0.    , 0.    , 0.    , 0.    , 0.    , 0.5   , 0.5   ]])

        :param states: the states to average over; all states if ``None``
        :type states: list, numpy.ndarray, None
        :param weights: weights for a weighted average over ``states``; uniform
                        weighting if ``None``
        :type weights: list, numpy.ndarray, None
        :param calc_trans: pre-compute all state transitions; ignored if
                           ``states`` or ``weights`` is ``None``
        :type calc_trans: bool
        :return: the difference matrix as a :meth:`numpy.ndarray`.

        .. seealso:: :func:`difference_matrix`
        """
        N = self.size
        Q = np.zeros((N, N))

        if (states is not None) or (weights is not None):
            # explicitly calculate difference matrix for each state

            # optionally pre-calculate transitions
            if calc_trans:
                decoder = self.decode
                trans = list(map(decoder, self.transitions))
            else:
                trans = None

            # currently changes state generators to lists.
            # is there a way to avoid this?
            if states is None:
                states = list(self)
            else:
                states = list(states)

            if weights is None:
                weights = np.ones(len(states))
            else:
                weights = list(weights)

            if np.shape(weights) != (len(states),):
                msg = "Weights must be a 1D array with length same as states"
                raise(ValueError(msg))

            norm = np.sum(weights)
            for i, state in enumerate(states):
                Q += weights[i] * self.difference_matrix(state, trans) / norm

        else:  # make use of sparse connectivity to be more efficient
            state0 = np.zeros(N, dtype=int)

            subspace = self.subspace

            for i in range(N):
                nodesInfluencingI = list(self.neighbors_in(i))
                for jindex, j in enumerate(nodesInfluencingI):

                    # for each state of other nodes, does j matter?
                    otherNodes = copy.copy(nodesInfluencingI)
                    otherNodes.pop(jindex)
                    otherNodeStates = list(subspace(otherNodes, state0))
                    for state in otherNodeStates:
                        iState = state[i]
                        state[j] = 0
                        jOffNext = self._unsafe_update(state, index=i)[i]
                        state[i] = iState
                        state[j] = 1
                        jOnNext = self._unsafe_update(state, index=i)[i]
                        # are the results different?
                        Q[i, j] += (jOffNext + jOnNext) % 2
                    Q[i, j] /= float(len(otherNodeStates))

        return Q

    def is_canalizing(self, x, y):
        """
        Determine whether a given network edge is canalizing.

        An edge :math:`(y,x)` is canalyzing if :math:`x`'s value at :math:`t+1`
        is fully determined when :math:`y`'s value has a particular value at
        :math:`t`, regardless of the values of other nodes.

        According to (Stauffer 1987):
        ::

            "A rule [...] is called forcing, or canalizing, if at least one of
            its :math:`K` arguments has the property that the result of the
            function is already fixed if this argument has one particular
            value, regardless of the values for the :math:`K-1` other
            arguments."  Note that this is a definition for whether a node's
            rule is canalizing, whereas this function calculates whether a
            specific edge is canalizing.  Under this definition, if a node has
            any incoming canalizing edges, then its rule is canalizing.

        .. rubric:: Examples

        .. doctest:: sensitivity

            >>> s_pombe.is_canalizing(1, 2)
            True
            >>> s_pombe.is_canalizing(2, 1)
            False
            >>> c_elegans.is_canalizing(7, 7)
            True
            >>> c_elegans.is_canalizing(1, 3)
            True
            >>> c_elegans.is_canalizing(4, 3)
            False

        :param x: target node's index
        :type x: int
        :param y: source node's index
        :type y: int
        :return: whether or not the edge ``(y,x)`` is canalizing; ``None`` if
                 the edge does not exist

        .. seealso:: :func:`canalizing_edges`, :func:`canalizing_nodes`
        """
        nodesInfluencingI = list(self.neighbors_in(x))

        if (y not in nodesInfluencingI) or (x not in range(self.size)):
            # can't be canalizing if j has no influence on i
            return None  # or False?
        else:
            jindex = nodesInfluencingI.index(y)

            subspace = self.subspace

            # for every state of other nodes, does j determine i?
            otherNodes = list(copy.copy(nodesInfluencingI))
            otherNodes.pop(jindex)
            otherNodeStates = list(subspace(otherNodes, np.zeros(self.size, dtype=int)))

            jOnForced, jOffForced = True, True
            jOnForcedValue, jOffForcedValue = None, None
            stateindex = 0
            while (jOnForced or jOffForced) and stateindex < len(otherNodeStates):

                state = otherNodeStates[stateindex]

                # first hold j off
                if jOffForced:
                    jOff = copy.copy(state)
                    jOff[y] = 0
                    jOffNext = self._unsafe_update(jOff, index=x)[x]
                    if jOffForcedValue is None:
                        jOffForcedValue = jOffNext
                    elif jOffForcedValue != jOffNext:
                        # then holding j off does not force i
                        jOffForced = False

                # now hold j on
                if jOnForced:
                    jOn = copy.copy(state)
                    jOn[y] = 1
                    jOnNext = self._unsafe_update(jOn, index=x)[x]
                    if jOnForcedValue is None:
                        jOnForcedValue = jOnNext
                    elif jOnForcedValue != jOnNext:
                        # then holding j on does not force i
                        jOnForced = False

                stateindex += 1

            # if we have checked all states, then the edge must be forcing
            # print "jOnForced,jOffForced",jOnForced,jOffForced
            return jOnForced or jOffForced

    def canalizing_edges(self):
        """
        Get the set of all canalizing edges in the network.

        .. rubric:: Examples

        .. doctest:: sensitivity

            >>> s_pombe.canalizing_edges()
            {(1, 2), (5, 4), (0, 0), (1, 3), (4, 5), (5, 6), (5, 7), (1, 4), (8, 4), (5, 2), (5, 3)}
            >>> c_elegans.canalizing_edges()
            {(1, 2), (3, 2), (1, 3), (7, 6), (6, 0), (7, 7)}

        :return: the set of canalizing edges as in the form ``(target, source)``

        .. seealso:: :func:`is_canalizing`, :func:`canalizing_nodes`
        """
        canalizing_edges = set()
        for x in range(self.size):
            for y in self.neighbors_in(x):
                if self.is_canalizing(x, y):
                    canalizing_edges.add((x, y))
        return canalizing_edges

    def canalizing_nodes(self):
        """
        Get a set of all nodes with at least one incoming canalizing edge.

        .. rubric:: Examples

        .. doctest:: sensitivity

            >>> s_pombe.canalizing_nodes()
            {0, 1, 4, 5, 8}
            >>> c_elegans.canalizing_nodes()
            {1, 3, 6, 7}

        :return: the set indices of nodes with at least one canalizing input edge

        .. seealso:: :func:`is_canalizing`, :func:`canalizing_edges`
        """
        nodes = [e[0] for e in self.canalizing_edges()]
        return set(np.unique(nodes))

    def lambdaQ(self, **kwargs):
        """
        Compute the sensitivity eigenvalue, :math:`\\lambda_Q`. That is, the
        largest eigenvalue of the sensitivity matrix
        :func:`average_difference_matrix`.

        This is analogous to the eigenvalue calculated in [Pomerance2009]_.

        .. rubric:: Examples

        .. doctest:: sensitivity

            >>> s_pombe.lambdaQ()
            0.8265021276831896
            >>> c_elegans.lambdaQ()
            1.263099227661824

        :return: the sensitivity eigenvalue (:math:`\\lambda_Q`) of ``net``

        .. seealso:: :func:`average_difference_matrix`
        """
        Q = self.average_difference_matrix(**kwargs)
        return max(abs(linalg.eigvals(Q)))

    def average_sensitivity(self, states=None, weights=None, calc_trans=True, timesteps=1):
        """
        Calculate average Boolean network sensitivity, as defined in
        [Shmulevich2004]_.

        The sensitivity of a Boolean function :math:`f` on state vector :math:`x`
        is the number of Hamming neighbors of :math:`x` on which the function
        value is different than on :math:`x`.

        The average sensitivity is an average taken over initial states.

        .. rubric:: Examples

        .. doctest:: sensitivity

            >>> c_elegans.average_sensitivity()
            1.265625
            >>> c_elegans.average_sensitivity(states=[[0, 0, 0, 0, 0, 0, 0, 0],
            ... [1, 1, 1, 1, 1, 1, 1, 1]])
            ...
            1.5
            >>> c_elegans.average_sensitivity(states=[[0, 0, 0, 0, 0, 0, 0, 0],
            ... [1, 1, 1, 1, 1, 1, 1, 1]], weights=[0.9, 0.1])
            ...
            1.7
            >>> c_elegans.average_sensitivity(states=[[0, 0, 0, 0, 0, 0, 0, 0],
            ... [1, 1, 1, 1, 1, 1, 1, 1]], weights=[9, 1])
            ...
            1.7

        :param states: The states to average over; all states if ``None``
        :type states: list, numpy.ndarray, None
        :param weights: weights for a weighted average over ``states``; all
                        :math:`1`s if ``None``.
        :type weights: list, numpy.ndarray, None
        :param calc_trans: pre-compute all state transitions; ignored if
                           ``states`` or ``weights`` is ``None``.
        :return: the average sensitivity of ``net``

        .. seealso:: :func:`sensitivity`
        """
        if(timesteps==1):
            Q = self.average_difference_matrix(states=states, weights=weights, calc_trans=calc_trans)
            return np.sum(Q) / self.size
        else:
            Q = 0
            if states is not None:
                num_states = 0
                states = list(states)
                #print("type of states: ", type(states))
                #print("len of states: ", type(states))
                #print("len of states: ", len(states))
                #print("len of states: ", len(states))
                if calc_trans:
                    decoder = self.decode
                    trans = list(map(decoder, self.transitions))
                else:
                    trans = None

                for state in states:
                    Q += self.sensitivity(state, trans, timesteps)
                    num_states += 1

                if num_states is not 0:
                    #print("num_states: ", num_states)
                    #print("2^num_states: ", 2 ** num_states)
                    #CANNOT USE NP.POW()
                    #IT CALLS C-FUNCTIONS WHICH DO NOT ALLOW FOR UNLIMITED-SIZED-INTEGERS
                    #AND VERY QUICKLY RESULTS IN AN OVERFLOW TO 0
                    Q = Q / (2 ** num_states)   #np.power(2, num_states)
                else:
                    raise ValueError("Number of states is somehow not 'None' but also not > 0")
                return Q
            else:
                if calc_trans:
                    decoder = self.decode
                    trans = list(map(decoder, self.transitions))
                else:
                    trans = None
                for n in range(self.size):
                    state_gen = itt.combinations(range(self.size),n)
                    for state in state_gen:
                        #print("state:",state)#debugging
                        state_array = [0 for x in range(self.size)]
                        for index in state:
                            state_array[index] = 1
                        #print("state:",state_array)#debugging
                        Q += self.sensitivity(state_array, trans, timesteps)

                    #print("Q / self.size", Q / self.size)
                    #s2 = Q / self.size
                    Q = Q / 2 ** self.size
                    #print("2 ** self.size: ", 2 ** self.size)
                    # upper_bound = math.factorial(self.size) / (math.factorial(timesteps) * math.factorial(n - c))
                    # if Q > upper_bound or Q < 0:
                    #     raise ValueError('This value of Q should not be possible and the code is therefore wrong')
                return Q

    def c_sensitivity(self, state, transitions=None, c=1):

        assert (isinstance(c, int)),"c needs to be an integer"
        assert(c >= 0), "the value of c needs to be greater than or equal to zero"
        assert (c < self.size),"the value of c needs to be between 0 and the size of the network"
 


        """
        C-Sensitivity modification of the regular sensitivity function.

        The c-sensitivity of :math:`f(x_1, //ldots, x_n)` at :math:`x` is defined as the number of 
        c-Hamming neighbors of :math:`x` on which the function value is different from its value on :math:`x`. That is,

        :param state: a single network state
        :type state: list, numpy.ndarray
        :param transitions: precomputed state transitions (*optional*)
        :type transitions: list, numpy.ndarray, None
        :return: the C-sensitivity at the provided state

        """

        encoder = self._unsafe_encode
        distance = self.distance
        state_copy = copy.copy(state)
        nextState = self.update(state)

        """
        Returns an iterator for each vector I which is a strict subset of {1,...,n} and where |I| = c
        note: if c = 0, this will return an empty tuple
        """

        I_comb_iter = itt.combinations(range(self.size), c)

        """ 
        Generator function which returns a new hamming neighbor
        Each hamming neighbor is simply the product of self.state XOR I
        """
        def c_hamming_neighbors(self, state, c):
            try:
                nxt = next(I_comb_iter)
                XORed = copy.copy(state_copy)
                for i in nxt:
                    XORed[i] ^= 1
                return XORed
            except StopIteration:
                return None


        """ 
        #OK, so I messed with the function and it's only ~kinda~ a generator function now...
        It's automatically advanced in the for loop, which
        acts as a "try: next(neighbors); catch StopIteration:". This behavior is built 
        into Python and is idiomatic.
        """ 

        s = 0.
        neighbors_copy = []#uses quite a bit of memory and should be removed from code once unit testing is completed
        copy_counter = 0
    
        neighbor = c_hamming_neighbors(self,state,c)
        while neighbor is not None:
            neighbors_copy.append(copy.copy(neighbor))
            if transitions is not None:
                newState = transitions[encoder(neighbor)]
            else:
                newState = self._unsafe_update(neighbor)

            # the paper which describes c-sensitivity uses an indicator function
            # instead of a distance function. Distance will be used here instead of the indicator.
            
            if distance(newState, nextState) > 0:
                if c == 0:
                    # The distance between 0-hamming neighbors should
                    # be 0, since a 0-hamming neighbor is just the
                    # original state/vector
                    print("This shouldn't print. 0-hamming neighbors should not diverge.")
                    print("c: ", c)
                    print("1. neighbor:  ", neighbors_copy[copy_counter])
                    print("2. state:     ", state_copy,"\n")
                    print("1. newState:  ", newState)
                    print("2. nextState: ", nextState,"\n\n")
                s += distance(newState, nextState)
            copy_counter += 1
            neighbor = c_hamming_neighbors(self,state,c)
        return s / copy_counter


    def average_c_sensitivity(self, states=None, calc_trans=True, c=1):

        """
        Simple acts as a for-loop which does some precomputation before generating 
        all possible states of the network (maintaining topology and connections, 
        just changing the initial node values to all possible combinations of active
        nodes)
        Each generated state's c-sensitivity is summed and then divided by the total
        number of generated states.
        """


        """

        :param states: a set of network states
        :type states: list, numpy.ndarray
        :param transitions: precomputed state transitions (*optional*)
        :type transitions: list, numpy.ndarray, None
        :param calc_trans: pre-compute all state transitions; ignored if
                           ``states`` or ``weights`` is ``None``
        :type calc_trans: bool
        :return: the sensitivity averaged over all possible 
                            states of the network

<<<<<<< HEAD
        if states is not None:
            num_states = 0
            states = list(states)
            #print("type of states: ", type(states))
            #print("len of states: ", type(states))
            #print("len of states: ", len(states))
            #print("len of states: ", len(states))
            if calc_trans:
                decoder = self.decode
                trans = list(map(decoder, self.transitions))
            else:
                trans = None
=======
>>>>>>> a6d303ac

        """


        s = 0

        # optionally pre-calculate transitions
        if calc_trans:
            decoder = self.decode
            trans = list(map(decoder, self.transitions))
        else:
            trans = None


        if states is not None:
            # Iterate through all provided states and sum 
            # the distances between them and their c-hamming-neighbors
            # after a single time-step (one synchronous transition)
            for state in states:
<<<<<<< HEAD
                s += self.C_sensitivity_at_x(state, trans, c)
                num_states += 1

            if num_states is not 0:
                #print("num_states: ", num_states)
                #print("2^num_states: ", 2 ** num_states)
                #CANNOT USE NP.POW()
                #IT CALLS C-FUNCTIONS WHICH DO NOT ALLOW FOR UNLIMITED-SIZED-INTEGERS
                #AND VERY QUICKLY RESULTS IN AN OVERFLOW TO 0
                s = s / (2 ** num_states)#np.power(2, num_states)
            else:
                raise ValueError("Number of states is somehow not 'None' but also not > 0")
            return s
=======
                s += self.c_sensitivity(state, trans, c)

            # get the average of s by diving the sum by the
            # number of states considered
            s = s / len(states)

>>>>>>> a6d303ac

        else:
            # Generate all possible states 
            # and sum the distances between them and each of their
            # c-hamming-neighbors in the next time step (after one 
            # synchronous transition)
            for state in self:
                s += self.c_sensitivity(state, trans, c)


            # Deprecated implementation I'm keeping around while we implement unit testing. Will be removed after
            # equivalence/correctness of the above (2 line) implementation is established
            """for n in range(self.size):
                state_gen = itt.combinations(range(self.size),n)
                for state in state_gen:
                    state_array = [0 for x in range(self.size)]
                    for index in state:
                        state_array[index] = 1
<<<<<<< HEAD
                    #print("state:",state_array)#debugging
                    s += self.C_sensitivity_at_x(state_array, trans, c)

            #print("s / self.size", s / self.size)
            #s2 = s / self.size
            s = s / 2 ** self.size
            #print("2 ** self.size: ", 2 ** self.size)
            """ s is now the average C-Sensitivity of f and must lie in the interval [0, (n choose c)] 
            where n is the size of the network."""

            upper_bound = math.factorial(self.size) / (math.factorial(c) * math.factorial(n - c))
=======
                    s += self.c_sensitivity(state_array, trans, c)"""

            # Average s by diving the sum by the 
            # total number of possible states (2^n)
            # s = s / np.power(2, self.size)
            s = s / self.volume
            """ 
            s is now the average C-Sensitivity of f and must lie in the interval [0, (n choose c)] 
            where n is the size of the network.
            """

            upper_bound = math.factorial(self.size) / (math.factorial(c) * math.factorial(self.size - c))
>>>>>>> a6d303ac
            if s > upper_bound or s < 0:
                raise RuntimeError('This value of S should not be possible and the code is therefore wrong')

<<<<<<< HEAD
        print("s / upper_bound = normalized average c-sensitivity: ", s / upper_bound)
        #print("s2 / upper_bound = normalized average c-sensitivity: ", s2 / upper_bound)
        return s
        #yield s / upper_bound # yields the normalized average c-sensitivity

    def derrida_plot(self, max_c=None):#, transitions=None): #X-Axis = c value, Y-Axis = output of Average_c_sensitivity
        if max_c is None:
            max_c = self.size

        plt.title('Derrida Plot')
        y_vals = []

        """if transitions is not None:
            for x in range(max_c):
                y_vals.append(self.Average_c_sensitivity(self, transitions))
        else:
            for x in range(max_c):
                y_vals.append(self.Average_c_sensitivity(self))"""
        for x in range(max_c):
                y_vals.append(self.Average_c_sensitivity(states=None, calc_trans=True, c=x))            

        print(y_vals)
    def Extended_Time_Plot(self, max_timesteps=4, transitions=None): #X-Axis = c value, Y-Axis = output of Extended_Time
        if max_c is None:
            max_c = self.size

        plt.title('Extended_Time_Plot')
        y_vals = []

        for x in range(max_timesteps):
            y_vals.append(self.average_sensitivity(states=None, weights=None, calc_trans=True, timesteps=x))
=======
        return s
>>>>>>> a6d303ac
<|MERGE_RESOLUTION|>--- conflicted
+++ resolved
@@ -90,16 +90,10 @@
         """
         encoder = self._unsafe_encode
         distance = self.distance
-        neighbors = self.hamming_neighbors(state)
-<<<<<<< HEAD
+        neighbors = self.hamming_neighbors(state, c=1)
         #neighbors_copy = [neighbor.copy() for neighbor in neighbors]
         for t in range(timesteps):
-            nextState = self._unsafe_update(state)
-=======
-
-
-        nextState = self.update(state)
->>>>>>> a6d303ac
+            nextState = self.update(state)
 
         # count sum of differences found in neighbors of the original
         s = 0.
@@ -499,64 +493,36 @@
             Q = self.average_difference_matrix(states=states, weights=weights, calc_trans=calc_trans)
             return np.sum(Q) / self.size
         else:
-            Q = 0
+            total = 0
+            if calc_trans:
+                decoder = self.decode
+                trans = list(map(decoder, self.transitions))
+            else:
+                trans = None
             if states is not None:
-                num_states = 0
-                states = list(states)
-                #print("type of states: ", type(states))
-                #print("len of states: ", type(states))
-                #print("len of states: ", len(states))
-                #print("len of states: ", len(states))
-                if calc_trans:
-                    decoder = self.decode
-                    trans = list(map(decoder, self.transitions))
-                else:
-                    trans = None
-
+                # print("states: ", states)
                 for state in states:
-                    Q += self.sensitivity(state, trans, timesteps)
-                    num_states += 1
-
-                if num_states is not 0:
-                    #print("num_states: ", num_states)
-                    #print("2^num_states: ", 2 ** num_states)
-                    #CANNOT USE NP.POW()
-                    #IT CALLS C-FUNCTIONS WHICH DO NOT ALLOW FOR UNLIMITED-SIZED-INTEGERS
-                    #AND VERY QUICKLY RESULTS IN AN OVERFLOW TO 0
-                    Q = Q / (2 ** num_states)   #np.power(2, num_states)
-                else:
-                    raise ValueError("Number of states is somehow not 'None' but also not > 0")
-                return Q
+                    # print("state: ", state)
+                    val = self.sensitivity(state, trans, timesteps)
+                    # print(" val= ", val)
+                    total += val
+                avg = total/ (len(states))
+                return avg
             else:
-                if calc_trans:
-                    decoder = self.decode
-                    trans = list(map(decoder, self.transitions))
-                else:
-                    trans = None
-                for n in range(self.size):
-                    state_gen = itt.combinations(range(self.size),n)
-                    for state in state_gen:
-                        #print("state:",state)#debugging
-                        state_array = [0 for x in range(self.size)]
-                        for index in state:
-                            state_array[index] = 1
-                        #print("state:",state_array)#debugging
-                        Q += self.sensitivity(state_array, trans, timesteps)
-
-                    #print("Q / self.size", Q / self.size)
-                    #s2 = Q / self.size
-                    Q = Q / 2 ** self.size
-                    #print("2 ** self.size: ", 2 ** self.size)
-                    # upper_bound = math.factorial(self.size) / (math.factorial(timesteps) * math.factorial(n - c))
-                    # if Q > upper_bound or Q < 0:
-                    #     raise ValueError('This value of Q should not be possible and the code is therefore wrong')
-                return Q
+                for state in self:
+                    # print("state: ", state)
+                    # for t in range(1, timesteps) :
+                    val = self.sensitivity(state, trans, timesteps)
+                    # print(" val= ", val)
+                    total += val
+                avg = total/ self.volume
+                return avg
 
     def c_sensitivity(self, state, transitions=None, c=1):
 
         assert (isinstance(c, int)),"c needs to be an integer"
         assert(c >= 0), "the value of c needs to be greater than or equal to zero"
-        assert (c < self.size),"the value of c needs to be between 0 and the size of the network"
+        assert (c <= self.size),"the value of c needs to be between 0 and the size of the network"
  
 
 
@@ -664,7 +630,6 @@
         :return: the sensitivity averaged over all possible 
                             states of the network
 
-<<<<<<< HEAD
         if states is not None:
             num_states = 0
             states = list(states)
@@ -677,8 +642,6 @@
                 trans = list(map(decoder, self.transitions))
             else:
                 trans = None
-=======
->>>>>>> a6d303ac
 
         """
 
@@ -698,28 +661,12 @@
             # the distances between them and their c-hamming-neighbors
             # after a single time-step (one synchronous transition)
             for state in states:
-<<<<<<< HEAD
-                s += self.C_sensitivity_at_x(state, trans, c)
-                num_states += 1
-
-            if num_states is not 0:
-                #print("num_states: ", num_states)
-                #print("2^num_states: ", 2 ** num_states)
-                #CANNOT USE NP.POW()
-                #IT CALLS C-FUNCTIONS WHICH DO NOT ALLOW FOR UNLIMITED-SIZED-INTEGERS
-                #AND VERY QUICKLY RESULTS IN AN OVERFLOW TO 0
-                s = s / (2 ** num_states)#np.power(2, num_states)
-            else:
-                raise ValueError("Number of states is somehow not 'None' but also not > 0")
-            return s
-=======
                 s += self.c_sensitivity(state, trans, c)
 
             # get the average of s by diving the sum by the
             # number of states considered
             s = s / len(states)
 
->>>>>>> a6d303ac
 
         else:
             # Generate all possible states 
@@ -738,19 +685,6 @@
                     state_array = [0 for x in range(self.size)]
                     for index in state:
                         state_array[index] = 1
-<<<<<<< HEAD
-                    #print("state:",state_array)#debugging
-                    s += self.C_sensitivity_at_x(state_array, trans, c)
-
-            #print("s / self.size", s / self.size)
-            #s2 = s / self.size
-            s = s / 2 ** self.size
-            #print("2 ** self.size: ", 2 ** self.size)
-            """ s is now the average C-Sensitivity of f and must lie in the interval [0, (n choose c)] 
-            where n is the size of the network."""
-
-            upper_bound = math.factorial(self.size) / (math.factorial(c) * math.factorial(n - c))
-=======
                     s += self.c_sensitivity(state_array, trans, c)"""
 
             # Average s by diving the sum by the 
@@ -763,13 +697,9 @@
             """
 
             upper_bound = math.factorial(self.size) / (math.factorial(c) * math.factorial(self.size - c))
->>>>>>> a6d303ac
             if s > upper_bound or s < 0:
                 raise RuntimeError('This value of S should not be possible and the code is therefore wrong')
 
-<<<<<<< HEAD
-        print("s / upper_bound = normalized average c-sensitivity: ", s / upper_bound)
-        #print("s2 / upper_bound = normalized average c-sensitivity: ", s2 / upper_bound)
         return s
         #yield s / upper_bound # yields the normalized average c-sensitivity
 
@@ -798,7 +728,4 @@
         y_vals = []
 
         for x in range(max_timesteps):
-            y_vals.append(self.average_sensitivity(states=None, weights=None, calc_trans=True, timesteps=x))
-=======
-        return s
->>>>>>> a6d303ac
+            y_vals.append(self.average_sensitivity(states=None, weights=None, calc_trans=True, timesteps=x))