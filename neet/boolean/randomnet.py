--- conflicted
+++ resolved
@@ -9,9 +9,7 @@
 import copy
 import numpy as np
 from .logicnetwork import LogicNetwork
-<<<<<<< HEAD
 from neet.sensitivity import canalizing_nodes
-=======
 from .wtnetwork import WTNetwork
 
 def rewiring_fixed_degree(net):
@@ -94,7 +92,6 @@
     return WTNetwork(arr, copy.copy(net.thresholds), theta=net.theta)
 
 
->>>>>>> b5e6d103
 
 def random_logic(logic_net, p=0.5, connections='fixed-structure', fix_external=False,
                  make_irreducible=False, fix_canalizing=False):
